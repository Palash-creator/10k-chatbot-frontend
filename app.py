--- conflicted
+++ resolved
@@ -44,20 +44,14 @@
     except Exception as exc:  # noqa: BLE001
         st.error(f"Secrets missing: {exc}")
         st.stop()
-<<<<<<< HEAD
-=======
-
->>>>>>> af81cfe1
+
     data = settings.model_dump()
     data["QDRANT_ENABLED"] = bool(data.get("QDRANT_URL") and data.get("QDRANT_COLLECTION"))
     return data
 
 
 @st.cache_resource(show_spinner=False)
-<<<<<<< HEAD
-=======
-
->>>>>>> af81cfe1
+
 def get_clients(secrets: Dict[str, Optional[str]]) -> Tuple[httpx.Client, Optional[QdrantClient]]:
     http = httpx.Client(
         base_url="https://api.openai.com/v1",
@@ -80,10 +74,6 @@
         except Exception:  # noqa: BLE001
             st.toast("Qdrant connection failed; RAG disabled.")
     return http, qc
-<<<<<<< HEAD
-=======
-
->>>>>>> af81cfe1
 
 
 def retry_call(func, *args, retries: int = 4, backoff: float = 0.6, **kwargs):
@@ -102,11 +92,8 @@
     return {"id": str(uuid.uuid4()), "title": "Untitled chat", "messages": [], "system_prompt": system_prompt}
 
 
-<<<<<<< HEAD
 def ensure_state(default_prompt: str, default_model: str) -> None:
-=======
-def ensure_state(default_prompt: str) -> None:
->>>>>>> af81cfe1
+
     st.session_state.setdefault("chats", [])
     st.session_state.setdefault("active_chat_id", "")
     st.session_state.setdefault("temperature", 0.3)
@@ -114,13 +101,8 @@
     st.session_state.setdefault("top_k", 5)
     st.session_state.setdefault("threshold", 0.2)
     st.session_state.setdefault("filters", {"ticker": "", "form": ""})
-<<<<<<< HEAD
     st.session_state.setdefault("model", default_model)
-=======
-    st.session_state.setdefault("facet_ticker", "")
-    st.session_state.setdefault("facet_form", "")
-
->>>>>>> af81cfe1
+
     if not st.session_state["chats"]:
         chat = new_chat(default_prompt)
         st.session_state["chats"] = [chat]
@@ -128,7 +110,6 @@
     elif not st.session_state["active_chat_id"]:
         st.session_state["active_chat_id"] = st.session_state["chats"][0]["id"]
 
-
 def active_chat() -> Optional[Dict[str, object]]:
     cid = st.session_state.get("active_chat_id")
     for chat in st.session_state.get("chats", []):
@@ -137,25 +118,7 @@
     return None
 
 
-<<<<<<< HEAD
-=======
-def call_llm(
-    client: httpx.Client,
-    model: str,
-    system_prompt: str,
-    temperature: float,
-    user_text: str,
-    context: Optional[str] = None,
-) -> str:
-    messages = [{"role": "system", "content": system_prompt}]
-    if context:
-        messages.append({"role": "system", "content": f"Context:\n{context}"})
-    messages.append({"role": "user", "content": user_text})
-    payload = {"model": model, "messages": messages, "temperature": temperature}
-    resp = retry_call(client.post, "/chat/completions", json=payload)
-    return resp.json()["choices"][0]["message"]["content"].strip()
-
->>>>>>> af81cfe1
+
 @st.cache_data(show_spinner=False, ttl=60, hash_funcs={httpx.Client: lambda _: None})
 def embed_query(client: httpx.Client, model: str, text: str) -> List[float]:
     payload = {"model": model, "input": text}
@@ -168,7 +131,6 @@
     tickers, forms = set(), set()
     next_offset = None
     while True:
-<<<<<<< HEAD
         res = qc.scroll(
             collection_name=collection,
             with_payload=True,
@@ -185,14 +147,7 @@
                 or getattr(res, "offset", None)
                 or getattr(res, "next_offset", None)
             )
-=======
-        points, next_offset = qc.scroll(
-            collection_name=collection,
-            with_payload=True,
-            limit=page_size,
-            offset=next_offset,
-        )
->>>>>>> af81cfe1
+
         if not points:
             break
         for point in points:
@@ -206,10 +161,6 @@
     return sorted(tickers), sorted(forms)
 
 
-<<<<<<< HEAD
-=======
-
->>>>>>> af81cfe1
 def retrieve(
     qc: Optional[QdrantClient],
     collection: Optional[str],
@@ -264,10 +215,7 @@
     for doc in limited:
         meta = doc.get("meta", {})
         label = meta.get("source_path") or meta.get("ticker") or "Source"
-<<<<<<< HEAD
-=======
-
->>>>>>> af81cfe1
+
         citations.append(
             {
                 "id": doc["id"],
@@ -280,10 +228,6 @@
     return context, citations
 
 
-<<<<<<< HEAD
-=======
-
->>>>>>> af81cfe1
 def call_llm(
     client: httpx.Client,
     model: str,
@@ -318,15 +262,11 @@
 
 secrets = load_secrets()
 http, qc = get_clients(secrets)
-<<<<<<< HEAD
-=======
-
->>>>>>> af81cfe1
+
 default_system_prompt = (
     "You are a helpful analyst. Use the provided context; if insufficient, say so. "
     "Cite sources with bracketed ids like [1]."
 )
-<<<<<<< HEAD
 ensure_state(default_system_prompt, secrets.get("OPENAI_MODEL", "gpt-4o-mini"))
 collection_name = secrets.get("QDRANT_COLLECTION")
 if qc and collection_name:
@@ -338,26 +278,18 @@
 else:
     tickers, forms = [], []
 
-=======
-ensure_state(default_system_prompt)
->>>>>>> af81cfe1
+
 chat = active_chat()
 
 col_title, col_chip = st.columns([0.8, 0.2])
 with col_title:
     st.title("✨ Gold & Black Analyst")
-<<<<<<< HEAD
-=======
-
->>>>>>> af81cfe1
+
 with col_chip:
     current_model = st.session_state.get("model", secrets["OPENAI_MODEL"])
     st.markdown(
-<<<<<<< HEAD
         f'<div style="text-align:right"><span class="chat-chip">{current_model}</span></div>',
-=======
-        f'<div style="text-align:right"><span class="chat-chip">{secrets["OPENAI_MODEL"]}</span></div>',
->>>>>>> af81cfe1
+
         unsafe_allow_html=True,
     )
 
@@ -374,10 +306,7 @@
 
 
 with st.sidebar:
-<<<<<<< HEAD
-=======
-
->>>>>>> af81cfe1
+
     if st.button("➕ New Chat", key="new_chat_btn", use_container_width=True, type="primary", help="Start fresh"):
         chat = new_chat(default_system_prompt)
         st.session_state["chats"].insert(0, chat)
@@ -392,7 +321,6 @@
             st.session_state["active_chat_id"] = selected
             chat = active_chat()
     st.markdown("---")
-<<<<<<< HEAD
     model_options = list(
         dict.fromkeys(
             [
@@ -409,14 +337,12 @@
         index=model_options.index(st.session_state.get("model", model_options[0])) if st.session_state.get("model") in model_options else 0,
     )
     st.session_state["model"] = current_model
-=======
->>>>>>> af81cfe1
+
     rag_toggle = st.toggle("Enable RAG (Qdrant)", value=st.session_state.get("rag_enabled", False) and bool(qc))
     st.session_state["rag_enabled"] = rag_toggle and bool(qc)
     st.session_state["top_k"] = st.slider("top_k", 3, 10, int(st.session_state["top_k"]))
     st.session_state["threshold"] = st.slider("score threshold", 0.0, 1.0, float(st.session_state["threshold"]), 0.05)
     filters = st.session_state["filters"]
-<<<<<<< HEAD
     if tickers:
         ticker_options = [""] + tickers
         ticker_index = ticker_options.index(filters.get("ticker", "")) if filters.get("ticker", "") in ticker_options else 0
@@ -439,10 +365,7 @@
         )
     else:
         filters["form"] = st.text_input("Form", value=filters.get("form", ""))
-=======
-    filters["ticker"] = st.text_input("Ticker", value=filters.get("ticker", ""))
-    filters["form"] = st.text_input("Form", value=filters.get("form", ""))
->>>>>>> af81cfe1
+
     st.session_state["filters"] = filters
     with st.expander("Advanced", expanded=False):
         if chat:
@@ -453,10 +376,7 @@
             "Export chat (.json)",
             data=json.dumps(chat, ensure_ascii=False, indent=2),
             file_name=f"chat-{chat['id']}.json",
-<<<<<<< HEAD
-=======
-
->>>>>>> af81cfe1
+
             mime="application/json",
             use_container_width=True,
         )
@@ -464,7 +384,6 @@
 if not chat:
     st.info("Create a chat to begin.")
     st.stop()
-<<<<<<< HEAD
 
 filters = st.session_state.get("filters", {})
 sel_ticker = (filters.get("ticker") or "").strip()
@@ -475,90 +394,11 @@
 if rag_enabled and not has_facets:
     st.info("Select a ticker and a form to use retrieval.", icon="ℹ️")
 
-=======
-
-collection_name = secrets.get("QDRANT_COLLECTION")
-if qc and collection_name:
-    try:
-        tickers, forms = discover_facets(qc, collection_name)
-    except Exception:  # noqa: BLE001
-        st.toast("Could not load Qdrant facets; you can still chat without RAG.", icon="⚠️")
-        tickers, forms = [], []
-else:
-    tickers, forms = [], []
-
-with st.container():
-    c1, c2, c3 = st.columns([1, 1, 2])
-    with c1:
-        ticker_kwargs: Dict[str, int] = {}
-        if tickers:
-            default_ticker = st.session_state.get("facet_ticker")
-            ticker_kwargs["index"] = tickers.index(default_ticker) if default_ticker in tickers else 0
-            sel_ticker = st.selectbox(
-                "Ticker",
-                tickers,
-                key="facet_ticker",
-                placeholder="Select ticker",
-                **ticker_kwargs,
-            )
-        else:
-            st.selectbox(
-                "Ticker",
-                ["No tickers"],
-                index=0,
-                key="facet_ticker_disabled",
-                disabled=True,
-            )
-            sel_ticker = ""
-            st.session_state["facet_ticker"] = ""
-    with c2:
-        form_kwargs: Dict[str, int] = {}
-        if forms:
-            default_form = st.session_state.get("facet_form")
-            form_kwargs["index"] = forms.index(default_form) if default_form in forms else 0
-            sel_form = st.selectbox(
-                "Form",
-                forms,
-                key="facet_form",
-                placeholder="Select form",
-                **form_kwargs,
-            )
-        else:
-            st.selectbox(
-                "Form",
-                ["No forms"],
-                index=0,
-                key="facet_form_disabled",
-                disabled=True,
-            )
-            sel_form = ""
-            st.session_state["facet_form"] = ""
-    with c3:
-        st.caption("Pick a ticker & form to enable RAG retrieval")
-
-rag_enabled = st.session_state.get("rag_enabled", False)
-has_facets = bool(sel_ticker and sel_form)
-effective_rag = rag_enabled and has_facets
-if rag_enabled and not has_facets:
-    st.info("Select a ticker and a form to use retrieval.", icon="ℹ️")
-
-filters = st.session_state.get("filters", {})
-filters["ticker"] = sel_ticker or ""
-filters["form"] = sel_form or ""
-st.session_state["filters"] = filters
-
-for msg in chat["messages"]:
-    with st.chat_message(msg["role"]):
-        st.markdown(msg["content"])
-        render_sources(msg.get("meta", {}).get("sources", []))
-
->>>>>>> af81cfe1
 system_prompt = chat.get("system_prompt", default_system_prompt)
 temperature = float(st.session_state.get("temperature", 0.3))
 top_k = int(st.session_state.get("top_k", 5))
 threshold = float(st.session_state.get("threshold", 0.2))
 embed_model = secrets.get("OPENAI_EMBED_MODEL", "text-embedding-3-large")
-<<<<<<< HEAD
 model_name = st.session_state.get("model", secrets.get("OPENAI_MODEL", "gpt-4o-mini"))
 
 user_text = st.chat_input("Send a message")
@@ -581,78 +421,15 @@
                 st.toast("RAG unavailable; continuing without context.", icon="⚠️")
                 docs, citations, context = [], [], None
 
-=======
-
-# Inline input row (text, model switch, send)
-m1, m2, m3 = st.columns([6, 2, 1])
-with m1:
-    user_text = st.text_input(
-        "Your message",
-        value=st.session_state.get("chat_text", ""),
-        label_visibility="collapsed",
-        key="chat_text",
-    )
-with m2:
-    model_options = list(
-        dict.fromkeys(
-            [
-                secrets.get("OPENAI_MODEL", "gpt-4o-mini") or "gpt-4o-mini",
-                "gpt-4o",
-                "gpt-4o-mini",
-                "gpt-4.1-mini",
-            ]
-        )
-    )
-    cur_model = st.selectbox(
-        "Model",
-        model_options,
-        index=0,
-        label_visibility="collapsed",
-        key="model_select",
-    )
-with m3:
-    send = st.button("Send", use_container_width=True)
-
-if send and user_text.strip():
-    message = user_text.strip()
-    st.session_state["chat_text"] = ""
-    chat["messages"].append({"role": "user", "content": message})
-    with st.chat_message("user"):
-        st.markdown(message)
-    if chat["title"] == "Untitled chat":
-        chat["title"] = message.splitlines()[0][:40] or "Untitled chat"
-
-    docs: List[Dict[str, object]] = []
-    citations: List[Dict[str, object]] = []
-    context: Optional[str] = None
-    if effective_rag:
-        with st.spinner("Retrieving…"):
-            try:
-                qvec = embed_query(http, embed_model, message)
-                docs = retrieve(qc, collection_name, qvec, top_k, threshold, sel_ticker, sel_form)
-                context, citations = build_context(docs)
-            except Exception:  # noqa: BLE001
-                st.toast("RAG unavailable; continuing without context.", icon="⚠️")
-                docs, citations, context = [], [], None
-
->>>>>>> af81cfe1
     with st.spinner("Generating…"):
         try:
             reply = call_llm(
                 http,
-<<<<<<< HEAD
                 model_name,
-=======
-                cur_model,
->>>>>>> af81cfe1
                 system_prompt,
                 temperature,
                 message,
                 context=context if effective_rag and context else None,
-<<<<<<< HEAD
-=======
-
->>>>>>> af81cfe1
             )
         except Exception:  # noqa: BLE001
             st.toast("⚠️ Generation failed. Please retry.")
@@ -661,20 +438,8 @@
             if citations:
                 assistant_entry["meta"] = {"sources": citations}
             chat["messages"].append(assistant_entry)
-<<<<<<< HEAD
 
 for msg in chat["messages"]:
     with st.chat_message(msg["role"]):
         st.markdown(msg["content"])
         render_sources(msg.get("meta", {}).get("sources", []))
-=======
-            with st.chat_message("assistant"):
-                st.markdown(reply)
-                render_sources(citations)
-            if effective_rag and docs:
-                with st.expander("Sources"):
-                    for d in docs:
-                        source_label = d["meta"].get("source_path") or d["meta"].get("ticker") or "Source"
-                        lab = f"[{d['id']}] {source_label} (score={d['score']:.3f})"
-                        st.markdown(lab)
->>>>>>> af81cfe1
