--- conflicted
+++ resolved
@@ -5,7 +5,6 @@
 
 import httpx
 import streamlit as st
-<<<<<<< HEAD
 from pydantic import BaseModel
 from qdrant_client import QdrantClient
 from qdrant_client.http import models as qmodels
@@ -39,75 +38,13 @@
 
 
 def load_secrets() -> Dict[str, Optional[str]]:
-=======
-from pydantic import BaseModel, Field
-from qdrant_client import QdrantClient
-from qdrant_client.http.models import Filter, FieldCondition, MatchValue
-
-
-DEFAULT_SYSTEM_PROMPT = (
-    "You are a helpful analyst. Use the provided context when available; if it is insufficient, say so. "
-    "Always cite sources with bracketed ids like [1]."
-)
-DEFAULT_TEMPERATURE = 0.3
-MAX_TITLE_LEN = 48
-
-st.set_page_config(page_title="SEC Filings", page_icon="✨", layout="wide")
-
-APP_CSS = """
-<style>
-.stApp {background:#0b0b0c; color:#f4e9c9;}
-section[data-testid="stSidebar"] {background:linear-gradient(180deg,#111112 0%,#050506 100%); border-right:1px solid #262628;}
-section[data-testid="stSidebar"] .stButton button, section[data-testid="stSidebar"] .stDownloadButton button {
-    width:100%; border-radius:18px; padding:0.55rem 0.9rem; background:rgba(212,175,55,0.15);
-    border:1px solid rgba(212,175,55,0.4); color:#f5ddb2; font-weight:600; box-shadow:0 10px 24px rgba(0,0,0,0.35);
-}
-section[data-testid="stSidebar"] .stButton button:hover, section[data-testid="stSidebar"] .stDownloadButton button:hover {
-    background:rgba(212,175,55,0.32); border-color:#d4af37;
-}
-section[data-testid="stSidebar"] div[role="radiogroup"] label {
-    background:rgba(255,255,255,0.02); border:1px solid rgba(212,175,55,0.14); padding:0.55rem 0.9rem;
-    border-radius:14px; color:#d9c68b; transition:all 0.2s ease;
-}
-section[data-testid="stSidebar"] div[role="radiogroup"] label[data-checked="true"] {background:rgba(212,175,55,0.2); color:#ffe9ad; border-color:#d4af37;}
-.chat-chip {display:inline-flex; align-items:center; gap:0.35rem; background:rgba(212,175,55,0.18); border-radius:999px; padding:0.25rem 0.9rem;
-    font-size:0.75rem; color:#f7df9d; border:1px solid rgba(212,175,55,0.32); box-shadow:0 6px 14px rgba(0,0,0,0.35);
-}
-[data-testid="stHeader"] {background:transparent;}
-.block-container {padding-top:1.2rem;}
-[data-testid="stChatMessage"] {background:rgba(255,255,255,0.04); border:1px solid rgba(212,175,55,0.24); padding:1rem; border-radius:18px; box-shadow:0 14px 32px rgba(0,0,0,0.45); margin-bottom:0.85rem;}
-[data-testid="stChatMessage"] pre {background:#111214; color:#f5f1d8; border-radius:12px;}
-[data-testid="stChatMessage-avatar"] {background:rgba(212,175,55,0.28);}
-.stChatInputContainer {border-top:1px solid #1c1c1e; background:rgba(8,8,9,0.9);} 
-</style>
-"""
-
-st.markdown(APP_CSS, unsafe_allow_html=True)
-
-
-class ChatMessage(BaseModel):
-    role: str
-    content: str
-    meta: Optional[Dict] = None
-
-
-class Chat(BaseModel):
-    id: str
-    title: str = "Untitled chat"
-    messages: List[ChatMessage] = Field(default_factory=list)
-
-    def add(self, role: str, content: str, meta: Optional[Dict] = None) -> None:
-        self.messages.append(ChatMessage(role=role, content=content, meta=meta))
-
-
-def load_secrets() -> Dict[str, str]:
->>>>>>> 80d0864e
+
     try:
         settings = Settings(**st.secrets)
     except Exception as exc:  # noqa: BLE001
         st.error(f"Secrets missing: {exc}")
         st.stop()
-<<<<<<< HEAD
+
     data = settings.model_dump()
     data["QDRANT_ENABLED"] = bool(data.get("QDRANT_URL") and data.get("QDRANT_COLLECTION"))
     return data
@@ -133,66 +70,27 @@
         except Exception:  # noqa: BLE001
             st.toast("Qdrant connection failed; RAG disabled.")
     return client, qclient
-=======
-    model = str(st.secrets.get("OPENAI_MODEL", "gpt-4o-mini")).strip()
-    embed_model = str(st.secrets.get("OPENAI_EMBED_MODEL", "text-embedding-3-large")).strip()
-    return {
-        "api_key": api_key,
-        "model": model,
-        "embed_model": embed_model,
-        "qdrant_url": st.secrets.get("QDRANT_URL", "").strip(),
-        "qdrant_key": st.secrets.get("QDRANT_API_KEY", "").strip(),
-        "qdrant_collection": st.secrets.get("QDRANT_COLLECTION", "").strip(),
-    }
-
-
-@st.cache_resource(show_spinner=False)
-def get_clients(secrets: Dict[str, str]) -> Tuple[httpx.Client, Optional[QdrantClient]]:
-    http_client = httpx.Client(
-        base_url="https://api.openai.com/v1",
-        headers={
-            "Authorization": f"Bearer {secrets['api_key']}",
-            "Content-Type": "application/json",
-        },
-        timeout=httpx.Timeout(20.0, connect=5.0, read=20.0),
-        http2=True,
-    )
-    qc: Optional[QdrantClient] = None
-    if secrets["qdrant_url"] and secrets["qdrant_collection"]:
-        try:
-            qc = QdrantClient(url=secrets["qdrant_url"], api_key=secrets["qdrant_key"], prefer_grpc=True)
-        except Exception:
-            qc = None
-    return http_client, qc
->>>>>>> 80d0864e
+
 
 
 def retry_call(func, *args, retries: int = 4, backoff: float = 0.6, **kwargs):
     for attempt in range(1, retries + 1):
         try:
-<<<<<<< HEAD
             resp = func(*args, **kwargs)
             resp.raise_for_status()
             return resp
-=======
-            response = func(*args, **kwargs)
-            response.raise_for_status()
-            return response
-
->>>>>>> 80d0864e
+
         except (httpx.RequestError, httpx.HTTPStatusError):
             if attempt == retries:
                 raise
             time.sleep(backoff * (2 ** (attempt - 1)))
 
-<<<<<<< HEAD
 
 def new_chat(system_prompt: str) -> Dict[str, object]:
     return {"id": str(uuid.uuid4()), "title": "Untitled chat", "messages": [], "system_prompt": system_prompt}
 
 
-=======
->>>>>>> 80d0864e
+
 def ensure_state(default_prompt: str) -> None:
     st.session_state.setdefault("chats", [])
     st.session_state.setdefault("active_chat_id", "")
@@ -202,43 +100,21 @@
     st.session_state.setdefault("threshold", 0.2)
     st.session_state.setdefault("filters", {"ticker": "", "form": ""})
     if not st.session_state["chats"]:
-<<<<<<< HEAD
         chat = new_chat(default_prompt)
         st.session_state["chats"] = [chat]
         st.session_state["active_chat_id"] = chat["id"]
     elif not st.session_state["active_chat_id"]:
-=======
-        chat = create_chat(default_prompt)
-        st.session_state["chats"].append(chat.model_dump())
-        st.session_state["active_chat_id"] = chat.id
-    elif st.session_state["active_chat_id"] is None:
->>>>>>> 80d0864e
+
         st.session_state["active_chat_id"] = st.session_state["chats"][0]["id"]
 
-
-<<<<<<< HEAD
 def active_chat() -> Optional[Dict[str, object]]:
-=======
-def create_chat(default_prompt: str) -> Chat:
-    chat = Chat(id=str(uuid.uuid4()))
-    st.session_state.setdefault("system_prompts", {})[chat.id] = default_prompt
-    return chat
-
-
-def set_active_chat(chat_id: str) -> None:
-    st.session_state["active_chat_id"] = chat_id
-
-
-def get_active_chat_index() -> Optional[int]:
->>>>>>> 80d0864e
+
     cid = st.session_state.get("active_chat_id")
     for idx, chat in enumerate(st.session_state.get("chats", [])):
         if chat["id"] == cid:
             return idx
     return None
 
-
-<<<<<<< HEAD
 @st.cache_data(show_spinner=False, ttl=60, hash_funcs={httpx.Client: lambda _: None})
 def embed_query(client: httpx.Client, model: str, text: str) -> List[float]:
     payload = {"model": model, "input": text}
@@ -349,23 +225,6 @@
         st.markdown(f"[{src['id']}] {src['label']} ({src['score']:.2f}) — {snippet}")
         with st.expander(f"View source [{src['id']}]"):
             st.write(src["text"])
-=======
-def load_active_chat() -> Tuple[Optional[int], Optional[Chat]]:
-    idx = get_active_chat_index()
-    if idx is None:
-        return None, None
-    chat = Chat.model_validate(st.session_state["chats"][idx])
-    return idx, chat
-
-
-def persist_chat(idx: int, chat: Chat) -> None:
-    st.session_state["chats"][idx] = chat.model_dump()
-
-
-def trim_title(text: str, limit: int = MAX_TITLE_LEN) -> str:
-    stripped = text.strip().splitlines()[0] if text.strip() else "Untitled chat"
-    return (stripped[: limit - 1] + "…") if len(stripped) > limit else stripped
->>>>>>> 80d0864e
 
 
 @st.cache_data(show_spinner=False, ttl=60)
@@ -463,7 +322,6 @@
 
 
 secrets = load_secrets()
-<<<<<<< HEAD
 client, qclient = get_clients(secrets)
 default_system_prompt = (
     "You are a helpful analyst. Use the provided context; if insufficient, say so. "
@@ -475,20 +333,7 @@
 col_title, col_chip = st.columns([0.8, 0.2])
 with col_title:
     st.title("✨ Gold & Black Analyst")
-=======
-http_client, qdrant_client = get_clients(secrets)
-if secrets["qdrant_url"] and not qdrant_client:
-    st.toast("⚠️ Qdrant unavailable; RAG disabled.")
-
-ensure_state(DEFAULT_SYSTEM_PROMPT)
-active_idx, active_chat = load_active_chat()
-
-col_title, col_chip = st.columns([0.8, 0.2])
-with col_title:
-
-    st.title("SEC Filings")
-
->>>>>>> 80d0864e
+
 with col_chip:
     st.markdown(
         f'<div style="text-align:right"><span class="chat-chip">{secrets["OPENAI_MODEL"]}</span></div>',
@@ -508,7 +353,7 @@
 
 
 with st.sidebar:
-<<<<<<< HEAD
+
     if st.button("➕ New Chat", key="new_chat_btn", use_container_width=True, type="primary", help="Start fresh"):
         chat = new_chat(default_system_prompt)
         st.session_state["chats"].insert(0, chat)
@@ -540,118 +385,11 @@
             "Export chat (.json)",
             data=json.dumps(chat, ensure_ascii=False, indent=2),
             file_name=f"chat-{chat['id']}.json",
-=======
-    if st.button("➕ New Chat", use_container_width=True):
-        chat = create_chat(DEFAULT_SYSTEM_PROMPT)
-        st.session_state["chats"].insert(0, chat.model_dump())
-        set_active_chat(chat.id)
-        active_idx, active_chat = 0, chat
-    st.markdown("---")
-    chat_ids = [chat["id"] for chat in st.session_state["chats"]]
-    if chat_ids:
-        titles = {chat["id"]: trim_title(chat.get("title", "Untitled chat")) for chat in st.session_state["chats"]}
-        current_idx = chat_ids.index(st.session_state["active_chat_id"]) if st.session_state["active_chat_id"] in chat_ids else 0
-        selected = st.radio(
-            "Chats",
-            chat_ids,
-            index=current_idx,
-            format_func=lambda cid: titles.get(cid, "Untitled chat"),
-            label_visibility="collapsed",
-            key="chat_selector",
-        )
-        if selected != st.session_state["active_chat_id"]:
-            set_active_chat(selected)
-            active_idx, active_chat = load_active_chat()
-    st.markdown("---")
-    st.session_state["rag_toggle"] = st.toggle(
-        "Enable RAG (Qdrant)",
-        value=st.session_state["rag_toggle"],
-        disabled=not rag_available,
-    )
-    if st.session_state["rag_toggle"] and rag_available:
-
-        ticker_options = ["(Any)", "Custom…", "AAPL", "AMZN", "GOOGL", "META", "MSFT", "TSLA"]
-        form_options = [
-            "(Any)",
-            "Custom…",
-            "10-K",
-            "10-Q",
-            "8-K",
-            "S-1",
-            "13F-HR",
-            "DEF 14A",
-        ]
-
-        current_ticker_option = st.session_state["rag_ticker_option"]
-        if st.session_state["rag_ticker"] and st.session_state["rag_ticker"] not in ticker_options:
-            current_ticker_option = "Custom…"
-        selected_ticker = st.selectbox(
-            "Ticker filter",
-            ticker_options,
-            index=ticker_options.index(current_ticker_option) if current_ticker_option in ticker_options else 0,
-        )
-        st.session_state["rag_ticker_option"] = selected_ticker
-        if selected_ticker == "(Any)":
-            st.session_state["rag_ticker"] = ""
-        elif selected_ticker == "Custom…":
-            custom_ticker = st.text_input(
-                "Custom ticker",
-                value=st.session_state.get("rag_ticker_custom", ""),
-                max_chars=12,
-            )
-            st.session_state["rag_ticker_custom"] = custom_ticker.strip().upper()
-            st.session_state["rag_ticker"] = st.session_state["rag_ticker_custom"]
-        else:
-            st.session_state["rag_ticker"] = selected_ticker
-
-        current_form_option = st.session_state["rag_form_option"]
-        if st.session_state["rag_form"] and st.session_state["rag_form"] not in form_options:
-            current_form_option = "Custom…"
-        selected_form = st.selectbox(
-            "Form filter",
-            form_options,
-            index=form_options.index(current_form_option) if current_form_option in form_options else 0,
-        )
-        st.session_state["rag_form_option"] = selected_form
-        if selected_form == "(Any)":
-            st.session_state["rag_form"] = ""
-        elif selected_form == "Custom…":
-            custom_form = st.text_input(
-                "Custom form",
-                value=st.session_state.get("rag_form_custom", ""),
-                max_chars=16,
-            )
-            st.session_state["rag_form_custom"] = custom_form.strip().upper()
-            st.session_state["rag_form"] = st.session_state["rag_form_custom"]
-        else:
-            st.session_state["rag_form"] = selected_form
-
-    with st.expander("Advanced", expanded=False):
-        if active_chat:
-            prompt_key = active_chat.id
-            prompt_value = st.session_state["system_prompts"].get(prompt_key, DEFAULT_SYSTEM_PROMPT)
-            updated_prompt = st.text_area("System prompt", value=prompt_value, height=120)
-            st.session_state["system_prompts"][prompt_key] = updated_prompt.strip() or DEFAULT_SYSTEM_PROMPT
-        st.session_state["temperature"] = st.slider("Temperature", 0.0, 1.0, float(st.session_state["temperature"]), 0.05)
-        if st.session_state["rag_toggle"] and rag_available:
-            st.markdown("**RAG tuning**")
-            st.session_state["rag_top_k"] = st.slider("Top K", 3, 10, st.session_state["rag_top_k"])
-            st.session_state["rag_threshold"] = st.slider(
-                "Score threshold", 0.0, 1.0, float(st.session_state["rag_threshold"]), 0.05
-            )
-
-    if active_chat:
-        export_data = json.dumps(active_chat.model_dump(), ensure_ascii=False, indent=2)
-        st.download_button(
-            "Export chat (.json)",
-            data=export_data,
-            file_name=f"chat-{active_chat.id}.json",
->>>>>>> 80d0864e
+
             mime="application/json",
             use_container_width=True,
         )
 
-<<<<<<< HEAD
 if not chat:
     st.info("Create a chat to begin.")
     st.stop()
@@ -702,77 +440,3 @@
             with st.chat_message("assistant"):
                 st.markdown(reply)
                 render_sources(citations)
-=======
-active_idx, active_chat = load_active_chat()
-
-if active_chat:
-    for msg in active_chat.messages:
-        with st.chat_message(msg.role):
-            st.markdown(msg.content)
-            if msg.meta and msg.meta.get("sources"):
-                st.markdown("**Sources**")
-                for src in msg.meta["sources"]:
-                    st.markdown(f"[{src['id']}] {src['label']} (score {src['score']:.2f})")
-                    with st.expander(f"View snippet [{src['id']}]"):
-                        st.markdown(src["text"])
-
-    user_prompt = st.chat_input("Send a message")
-    if user_prompt:
-        active_chat.add("user", user_prompt)
-        if active_chat.title == "Untitled chat":
-            active_chat.title = trim_title(user_prompt)
-        if active_idx is not None:
-            persist_chat(active_idx, active_chat)
-
-        system_prompt = st.session_state["system_prompts"].get(active_chat.id, DEFAULT_SYSTEM_PROMPT)
-        temperature = float(st.session_state["temperature"])
-
-        context_text = ""
-        citations: List[Dict] = []
-        if st.session_state["rag_toggle"] and rag_available:
-            with st.spinner("Retrieving context..."):
-                try:
-                    embedding = embed_query(http_client, secrets["embed_model"], user_prompt)
-                    docs = retrieve(
-                        qdrant_client,
-                        secrets["qdrant_collection"],
-                        embedding,
-                        st.session_state["rag_top_k"],
-                        st.session_state["rag_threshold"],
-                        st.session_state["rag_ticker"].strip(),
-                        st.session_state["rag_form"].strip(),
-                    )
-                except Exception:
-                    docs = []
-                    st.toast("⚠️ Retrieval failed; generating without context.")
-            context_text, citations = build_context(docs)
-
-        history_lines = []
-        for past in active_chat.messages[:-1]:
-            prefix = "User" if past.role == "user" else "Assistant"
-            history_lines.append(f"{prefix}: {past.content}")
-        conversation = "\n".join(history_lines)
-        latest = active_chat.messages[-1].content
-        user_payload = f"{conversation}\nUser: {latest}" if conversation else latest
-
-        with st.spinner("Generating answer..."):
-            try:
-                reply = call_llm(
-                    http_client,
-                    secrets["model"],
-                    system_prompt,
-                    temperature,
-                    user_payload,
-                    context=context_text or None,
-                )
-            except Exception:
-                st.toast("⚠️ Sorry, something went wrong. Please try again.")
-                reply = None
-        if reply:
-            meta = {"sources": citations} if citations else None
-            active_chat.add("assistant", reply, meta=meta)
-            if active_idx is not None:
-                persist_chat(active_idx, active_chat)
-else:
-    st.info("Create a chat to begin.")
->>>>>>> 80d0864e
