import itertools
import json
import time
import uuid
from typing import Dict, List, Optional, Tuple

import httpx
import streamlit as st
from pydantic import BaseModel
from qdrant_client import QdrantClient
from qdrant_client.models import FieldCondition, Filter, MatchValue


class Settings(BaseModel):
    OPENAI_API_KEY: str
    OPENAI_MODEL: str = "gpt-4o-mini"
    OPENAI_EMBED_MODEL: str = "text-embedding-3-large"
    QDRANT_URL: Optional[str] = None
    QDRANT_API_KEY: Optional[str] = None
    QDRANT_COLLECTION: Optional[str] = None


st.set_page_config(page_title="Gold & Black Analyst", page_icon="✨", layout="wide")
st.markdown(
    """
    <style>
    .stApp {background:#0b0b0c;color:#f4e9c9;}
    section[data-testid="stSidebar"] {background:linear-gradient(180deg,#111112 0%,#050506 100%);border-right:1px solid #2a2a2d;}
    section[data-testid="stSidebar"] button {border-radius:18px;background:rgba(212,175,55,0.15);border:1px solid rgba(212,175,55,0.35);color:#f5ddb2;font-weight:600;}
    section[data-testid="stSidebar"] button:hover {background:rgba(212,175,55,0.3);border-color:#d4af37;}
    .chat-chip {display:inline-flex;align-items:center;gap:0.35rem;background:rgba(212,175,55,0.18);border-radius:999px;padding:0.25rem 0.9rem;font-size:0.75rem;color:#f7df9d;border:1px solid rgba(212,175,55,0.35);}
    [data-testid="stChatMessage"] {background:rgba(255,255,255,0.04);border:1px solid rgba(212,175,55,0.18);padding:1rem;border-radius:18px;box-shadow:0 12px 24px rgba(0,0,0,0.25);margin-bottom:0.8rem;}
    [data-testid="stChatMessage"] pre {background:#121212;color:#f7f3d0;border-radius:12px;}
    .stChatInputContainer {border-top:1px solid #1c1c1e;background:rgba(8,8,9,0.9);}
    </style>
    """,
    unsafe_allow_html=True,
)


def load_secrets() -> Dict[str, Optional[str]]:
    try:
        settings = Settings(**st.secrets)
    except Exception as exc:  # noqa: BLE001
        st.error(f"Secrets missing: {exc}")
        st.stop()
<<<<<<< HEAD
=======

>>>>>>> ccfc2448
    data = settings.model_dump()
    data["QDRANT_ENABLED"] = bool(data.get("QDRANT_URL") and data.get("QDRANT_COLLECTION"))
    return data


@st.cache_resource(show_spinner=False)
<<<<<<< HEAD
=======

>>>>>>> ccfc2448
def get_clients(secrets: Dict[str, Optional[str]]) -> Tuple[httpx.Client, Optional[QdrantClient]]:
    http = httpx.Client(
        base_url="https://api.openai.com/v1",
        timeout=20.0,
        headers={
            "Authorization": f"Bearer {secrets['OPENAI_API_KEY']}",
            "Content-Type": "application/json",
        },
        http2=True,
    )
    qc: Optional[QdrantClient] = None
    if secrets.get("QDRANT_ENABLED"):
        try:
            qc = QdrantClient(
                url=secrets["QDRANT_URL"],
                api_key=secrets.get("QDRANT_API_KEY"),
                timeout=60.0,
                prefer_grpc=True,
            )
        except Exception:  # noqa: BLE001
            st.toast("Qdrant connection failed; RAG disabled.")
    return http, qc


def retry_call(func, *args, retries: int = 4, backoff: float = 0.6, **kwargs):
    for attempt in range(1, retries + 1):
        try:
            resp = func(*args, **kwargs)
            resp.raise_for_status()
            return resp
        except (httpx.RequestError, httpx.HTTPStatusError):
            if attempt == retries:
                raise
            time.sleep(backoff * (2 ** (attempt - 1)))


def new_chat(system_prompt: str) -> Dict[str, object]:
    return {"id": str(uuid.uuid4()), "title": "Untitled chat", "messages": [], "system_prompt": system_prompt}


def ensure_state(default_prompt: str, default_model: str) -> None:
    st.session_state.setdefault("chats", [])
    st.session_state.setdefault("active_chat_id", "")
    st.session_state.setdefault("temperature", 0.3)
    st.session_state.setdefault("rag_enabled", False)
    st.session_state.setdefault("top_k", 5)
    st.session_state.setdefault("threshold", 0.2)
    st.session_state.setdefault("filters", {"ticker": "", "form": ""})
    st.session_state.setdefault("model", default_model)
    if not st.session_state["chats"]:
        chat = new_chat(default_prompt)
        st.session_state["chats"] = [chat]
        st.session_state["active_chat_id"] = chat["id"]
    elif not st.session_state["active_chat_id"]:
        st.session_state["active_chat_id"] = st.session_state["chats"][0]["id"]
<<<<<<< HEAD


=======


def ensure_state(default_prompt: str, default_model: str) -> None:


>>>>>>> ccfc2448
def active_chat() -> Optional[Dict[str, object]]:
    cid = st.session_state.get("active_chat_id")
    for chat in st.session_state.get("chats", []):
        if chat["id"] == cid:
            return chat
    return None


<<<<<<< HEAD
=======

>>>>>>> ccfc2448
@st.cache_data(show_spinner=False, ttl=60, hash_funcs={httpx.Client: lambda _: None})
def embed_query(client: httpx.Client, model: str, text: str) -> List[float]:
    payload = {"model": model, "input": text}
    resp = retry_call(client.post, "/embeddings", json=payload)
    return resp.json()["data"][0]["embedding"]


@st.cache_data(ttl=300, show_spinner=False, hash_funcs={QdrantClient: lambda _: None})
<<<<<<< HEAD
=======

>>>>>>> ccfc2448
def discover_facets(qc: QdrantClient, collection: str, page_size: int = 500) -> Tuple[List[str], List[str]]:
    tickers, forms = set(), set()
    next_offset = None
    while True:
        res = qc.scroll(
            collection_name=collection,
            with_payload=True,
            with_vectors=False,
            limit=page_size,
            offset=next_offset,
        )
        if isinstance(res, tuple):
            points, next_offset = res
        else:
            points = getattr(res, "points", [])
            next_offset = (
                getattr(res, "next_page_offset", None)
                or getattr(res, "offset", None)
                or getattr(res, "next_offset", None)
            )
<<<<<<< HEAD
=======

>>>>>>> ccfc2448
        if not points:
            break
        for point in points:
            payload = point.payload or {}
            if (ticker := payload.get("ticker")):
                tickers.add(str(ticker))
            if (form := payload.get("form")):
                forms.add(str(form))
        if next_offset is None:
            break
    return sorted(tickers), sorted(forms)


def retrieve(
    qc: Optional[QdrantClient],
    collection: Optional[str],
    qvec: List[float],
    top_k: int,
    threshold: float,
    ticker: str,
    form: str,
) -> List[Dict[str, object]]:
    if not qc or not collection or not ticker or not form:
        return []
    flt = Filter(
        must=[
            FieldCondition(key="ticker", match=MatchValue(value=ticker)),
            FieldCondition(key="form", match=MatchValue(value=form)),
        ]
    )
    hits = qc.search(
        collection_name=collection,
        query_vector=qvec,
        limit=top_k,
        with_payload=True,
        query_filter=flt,
    )
    docs: List[Dict[str, object]] = []
    for i, h in enumerate(hits, 1):
        if threshold and h.score < threshold:
            continue
        payload = h.payload or {}
        docs.append(
            {
                "id": i,
                "text": payload.get("text", ""),
                "score": float(h.score),
                "meta": {
                    "source_path": payload.get("source_path"),
                    "chunk_idx": payload.get("chunk_idx"),
                    "ticker": payload.get("ticker"),
                    "form": payload.get("form"),
                },
            }
        )
    return docs


def build_context(docs: List[Dict[str, object]]) -> Tuple[str, List[Dict[str, object]]]:
    if not docs:
        return "", []
    limited = [doc for doc in itertools.islice((d for d in docs if d.get("text")), 5)]
    context = "\n\n".join(f"[{doc['id']}] {doc['text']}" for doc in limited)
    citations = []
    for doc in limited:
        meta = doc.get("meta", {})
        label = meta.get("source_path") or meta.get("ticker") or "Source"
<<<<<<< HEAD
=======

>>>>>>> ccfc2448
        citations.append(
            {
                "id": doc["id"],
                "label": label,
                "score": doc["score"],
                "text": doc["text"],
                "meta": meta,
            }
        )
    return context, citations


def call_llm(
    client: httpx.Client,
    model: str,
    system_prompt: str,
    temperature: float,
    user_text: str,
    context: Optional[str] = None,
) -> str:
    messages = [{"role": "system", "content": system_prompt}]
    if context:
        messages.append({"role": "system", "content": f"Context:\n{context}"})
    messages.append({"role": "user", "content": user_text})
    payload = {"model": model, "messages": messages, "temperature": temperature}
    resp = retry_call(client.post, "/chat/completions", json=payload)
    return resp.json()["choices"][0]["message"]["content"].strip()


def render_sources(sources: List[Dict[str, object]]) -> None:
    if not sources:
        return
    st.markdown("**Sources**")
    for src in sources:
        label = src.get("label") or src.get("meta", {}).get("source_path") or "Source"
        score = float(src.get("score", 0.0))
        snippet = (src.get("text") or "")[:160]
        if snippet and len(src.get("text") or "") > 160:
            snippet += "…"
        st.markdown(f"[{src['id']}] {label} (score={score:.3f}) — {snippet}")
        with st.expander(f"View source [{src['id']}]"):
            st.write(src.get("text", ""))


secrets = load_secrets()
http, qc = get_clients(secrets)
<<<<<<< HEAD
=======

>>>>>>> ccfc2448
default_system_prompt = (
    "You are a helpful analyst. Use the provided context; if insufficient, say so. "
    "Cite sources with bracketed ids like [1]."
)
ensure_state(default_system_prompt, secrets.get("OPENAI_MODEL", "gpt-4o-mini"))
collection_name = secrets.get("QDRANT_COLLECTION")
if qc and collection_name:
    try:
        tickers, forms = discover_facets(qc, collection_name)
    except Exception:  # noqa: BLE001
        st.toast("Could not load Qdrant facets; you can still chat without RAG.", icon="⚠️")
        tickers, forms = [], []
else:
    tickers, forms = [], []

<<<<<<< HEAD
=======

>>>>>>> ccfc2448
chat = active_chat()

col_title, col_chip = st.columns([0.8, 0.2])
with col_title:
    st.title("✨ Gold & Black Analyst")
<<<<<<< HEAD
=======

>>>>>>> ccfc2448
with col_chip:
    current_model = st.session_state.get("model", secrets["OPENAI_MODEL"])
    st.markdown(
        f'<div style="text-align:right"><span class="chat-chip">{current_model}</span></div>',
<<<<<<< HEAD
=======

>>>>>>> ccfc2448
        unsafe_allow_html=True,
    )

rag_available = bool(qdrant_client and secrets["qdrant_collection"])
st.session_state.setdefault("rag_toggle", rag_available)
st.session_state.setdefault("rag_top_k", 5)
st.session_state.setdefault("rag_threshold", 0.2)
st.session_state.setdefault("rag_ticker", "")
st.session_state.setdefault("rag_form", "")
st.session_state.setdefault("rag_ticker_option", "(Any)")
st.session_state.setdefault("rag_form_option", "(Any)")
st.session_state.setdefault("rag_ticker_custom", "")
st.session_state.setdefault("rag_form_custom", "")


with st.sidebar:
<<<<<<< HEAD
    if st.button("➕ New Chat", key="new_chat_btn", use_container_width=True, type="primary", help="Start fresh"):
        chat = new_chat(default_system_prompt)
        st.session_state.setdefault("chats", []).insert(0, chat)
        st.session_state["active_chat_id"] = chat["id"]
    st.markdown("---")
    chats_state = st.session_state.get("chats", [])
    ids = [c["id"] for c in chats_state]
    titles = {c["id"]: (c.get("title") or "Untitled chat") for c in chats_state}
    if ids:
        active_id = st.session_state.get("active_chat_id")
        idx = ids.index(active_id) if active_id in ids else 0
        selected = st.radio("Chats", ids, index=idx, format_func=lambda cid: titles.get(cid, "Untitled chat"), label_visibility="collapsed")
        if selected != st.session_state.get("active_chat_id"):
            st.session_state["active_chat_id"] = selected
            chat = active_chat()
    st.markdown("---")
=======

    if st.button("➕ New Chat", key="new_chat_btn", use_container_width=True, type="primary", help="Start fresh"):
        chat = new_chat(default_system_prompt)
        st.session_state["chats"].insert(0, chat)
        st.session_state["active_chat_id"] = chat["id"]
    st.markdown("---")
    ids = [c["id"] for c in st.session_state["chats"]]
    titles = {c["id"]: (c["title"] or "Untitled chat") for c in st.session_state["chats"]}
    if ids:
        idx = ids.index(st.session_state["active_chat_id"]) if st.session_state["active_chat_id"] in ids else 0
        selected = st.radio("Chats", ids, index=idx, format_func=lambda cid: titles.get(cid, "Untitled chat"), label_visibility="collapsed")
        if selected != st.session_state["active_chat_id"]:
            st.session_state["active_chat_id"] = selected
            chat = active_chat()
    st.markdown("---")
>>>>>>> ccfc2448
    model_options = list(
        dict.fromkeys(
            [
                secrets.get("OPENAI_MODEL", "gpt-4o-mini") or "gpt-4o-mini",
                "gpt-4o",
                "gpt-4o-mini",
                "gpt-4.1-mini",
            ]
        )
    )
    current_model = st.selectbox(
        "Model",
        model_options,
        index=model_options.index(st.session_state.get("model", model_options[0])) if st.session_state.get("model") in model_options else 0,
    )
    st.session_state["model"] = current_model
<<<<<<< HEAD
=======

>>>>>>> ccfc2448
    rag_toggle = st.toggle("Enable RAG (Qdrant)", value=st.session_state.get("rag_enabled", False) and bool(qc))
    st.session_state["rag_enabled"] = rag_toggle and bool(qc)
    st.session_state["top_k"] = st.slider("top_k", 3, 10, int(st.session_state["top_k"]))
    st.session_state["threshold"] = st.slider("score threshold", 0.0, 1.0, float(st.session_state["threshold"]), 0.05)
    filters = st.session_state["filters"]
    if tickers:
        ticker_options = [""] + tickers
        ticker_index = ticker_options.index(filters.get("ticker", "")) if filters.get("ticker", "") in ticker_options else 0
        filters["ticker"] = st.selectbox(
            "Ticker",
            ticker_options,
            index=ticker_index,
            format_func=lambda x: x or "Select ticker",
        )
    else:
        filters["ticker"] = st.text_input("Ticker", value=filters.get("ticker", ""))
    if forms:
        form_options = [""] + forms
        form_index = form_options.index(filters.get("form", "")) if filters.get("form", "") in form_options else 0
        filters["form"] = st.selectbox(
            "Form",
            form_options,
            index=form_index,
            format_func=lambda x: x or "Select form",
        )
    else:
        filters["form"] = st.text_input("Form", value=filters.get("form", ""))
<<<<<<< HEAD
=======

>>>>>>> ccfc2448
    st.session_state["filters"] = filters
    with st.expander("Advanced", expanded=False):
        if chat:
            chat["system_prompt"] = st.text_area("System prompt", value=chat.get("system_prompt", default_system_prompt), height=120)
        st.session_state["temperature"] = st.slider("Temperature", 0.0, 1.0, float(st.session_state["temperature"]), 0.05)
    if chat:
        st.download_button(
            "Export chat (.json)",
            data=json.dumps(chat, ensure_ascii=False, indent=2),
            file_name=f"chat-{chat['id']}.json",
<<<<<<< HEAD
=======

>>>>>>> ccfc2448
            mime="application/json",
            use_container_width=True,
        )

if not chat:
    st.info("Create a chat to begin.")
    st.stop()
<<<<<<< HEAD

filters = st.session_state.get("filters", {})
sel_ticker = (filters.get("ticker") or "").strip()
sel_form = (filters.get("form") or "").strip()
rag_enabled = st.session_state.get("rag_enabled", False)
has_facets = bool(sel_ticker and sel_form)
effective_rag = rag_enabled and has_facets
if rag_enabled and not has_facets:
    st.info("Select a ticker and a form to use retrieval.", icon="ℹ️")

system_prompt = chat.get("system_prompt", default_system_prompt)
temperature = float(st.session_state.get("temperature", 0.3))
top_k = int(st.session_state.get("top_k", 5))
threshold = float(st.session_state.get("threshold", 0.2))
embed_model = secrets.get("OPENAI_EMBED_MODEL", "text-embedding-3-large")
model_name = st.session_state.get("model", secrets.get("OPENAI_MODEL", "gpt-4o-mini"))

user_text = st.chat_input("Send a message")
if user_text and user_text.strip():
    message = user_text.strip()
    chat["messages"].append({"role": "user", "content": message})
    if chat["title"] == "Untitled chat":
        chat["title"] = message.splitlines()[0][:40] or "Untitled chat"

    docs: List[Dict[str, object]] = []
    citations: List[Dict[str, object]] = []
    context: Optional[str] = None
    if effective_rag:
        with st.spinner("Retrieving…"):
            try:
                qvec = embed_query(http, embed_model, message)
                docs = retrieve(qc, collection_name, qvec, top_k, threshold, sel_ticker, sel_form)
                context, citations = build_context(docs)
            except Exception:  # noqa: BLE001
                st.toast("RAG unavailable; continuing without context.", icon="⚠️")
                docs, citations, context = [], [], None

=======

filters = st.session_state.get("filters", {})
sel_ticker = (filters.get("ticker") or "").strip()
sel_form = (filters.get("form") or "").strip()
rag_enabled = st.session_state.get("rag_enabled", False)
has_facets = bool(sel_ticker and sel_form)
effective_rag = rag_enabled and has_facets
if rag_enabled and not has_facets:
    st.info("Select a ticker and a form to use retrieval.", icon="ℹ️")

system_prompt = chat.get("system_prompt", default_system_prompt)
temperature = float(st.session_state.get("temperature", 0.3))
top_k = int(st.session_state.get("top_k", 5))
threshold = float(st.session_state.get("threshold", 0.2))
embed_model = secrets.get("OPENAI_EMBED_MODEL", "text-embedding-3-large")
model_name = st.session_state.get("model", secrets.get("OPENAI_MODEL", "gpt-4o-mini"))

user_text = st.chat_input("Send a message")
if user_text and user_text.strip():
    message = user_text.strip()
    chat["messages"].append({"role": "user", "content": message})
    if chat["title"] == "Untitled chat":
        chat["title"] = message.splitlines()[0][:40] or "Untitled chat"

    docs: List[Dict[str, object]] = []
    citations: List[Dict[str, object]] = []
    context: Optional[str] = None
    if effective_rag:
        with st.spinner("Retrieving…"):
            try:
                qvec = embed_query(http, embed_model, message)
                docs = retrieve(qc, collection_name, qvec, top_k, threshold, sel_ticker, sel_form)
                context, citations = build_context(docs)
            except Exception:  # noqa: BLE001
                st.toast("RAG unavailable; continuing without context.", icon="⚠️")
                docs, citations, context = [], [], None

>>>>>>> ccfc2448
    with st.spinner("Generating…"):
        try:
            reply = call_llm(
                http,
                model_name,
                system_prompt,
                temperature,
                message,
                context=context if effective_rag and context else None,
            )
        except Exception:  # noqa: BLE001
            st.toast("⚠️ Generation failed. Please retry.")
        else:
            assistant_entry: Dict[str, object] = {"role": "assistant", "content": reply}
            if citations:
                assistant_entry["meta"] = {"sources": citations}
            chat["messages"].append(assistant_entry)

for msg in chat["messages"]:
    with st.chat_message(msg["role"]):
        st.markdown(msg["content"])
<<<<<<< HEAD
        render_sources(msg.get("meta", {}).get("sources", []))
=======
        render_sources(msg.get("meta", {}).get("sources", []))
>>>>>>> ccfc2448
<|MERGE_RESOLUTION|>--- conflicted
+++ resolved
@@ -44,20 +44,14 @@
     except Exception as exc:  # noqa: BLE001
         st.error(f"Secrets missing: {exc}")
         st.stop()
-<<<<<<< HEAD
-=======
-
->>>>>>> ccfc2448
+
     data = settings.model_dump()
     data["QDRANT_ENABLED"] = bool(data.get("QDRANT_URL") and data.get("QDRANT_COLLECTION"))
     return data
 
 
 @st.cache_resource(show_spinner=False)
-<<<<<<< HEAD
-=======
-
->>>>>>> ccfc2448
+
 def get_clients(secrets: Dict[str, Optional[str]]) -> Tuple[httpx.Client, Optional[QdrantClient]]:
     http = httpx.Client(
         base_url="https://api.openai.com/v1",
@@ -113,16 +107,10 @@
         st.session_state["active_chat_id"] = chat["id"]
     elif not st.session_state["active_chat_id"]:
         st.session_state["active_chat_id"] = st.session_state["chats"][0]["id"]
-<<<<<<< HEAD
-
-
-=======
 
 
 def ensure_state(default_prompt: str, default_model: str) -> None:
 
-
->>>>>>> ccfc2448
 def active_chat() -> Optional[Dict[str, object]]:
     cid = st.session_state.get("active_chat_id")
     for chat in st.session_state.get("chats", []):
@@ -131,22 +119,14 @@
     return None
 
 
-<<<<<<< HEAD
-=======
-
->>>>>>> ccfc2448
 @st.cache_data(show_spinner=False, ttl=60, hash_funcs={httpx.Client: lambda _: None})
 def embed_query(client: httpx.Client, model: str, text: str) -> List[float]:
     payload = {"model": model, "input": text}
     resp = retry_call(client.post, "/embeddings", json=payload)
     return resp.json()["data"][0]["embedding"]
 
-
 @st.cache_data(ttl=300, show_spinner=False, hash_funcs={QdrantClient: lambda _: None})
-<<<<<<< HEAD
-=======
-
->>>>>>> ccfc2448
+
 def discover_facets(qc: QdrantClient, collection: str, page_size: int = 500) -> Tuple[List[str], List[str]]:
     tickers, forms = set(), set()
     next_offset = None
@@ -167,10 +147,7 @@
                 or getattr(res, "offset", None)
                 or getattr(res, "next_offset", None)
             )
-<<<<<<< HEAD
-=======
-
->>>>>>> ccfc2448
+
         if not points:
             break
         for point in points:
@@ -238,10 +215,6 @@
     for doc in limited:
         meta = doc.get("meta", {})
         label = meta.get("source_path") or meta.get("ticker") or "Source"
-<<<<<<< HEAD
-=======
-
->>>>>>> ccfc2448
         citations.append(
             {
                 "id": doc["id"],
@@ -288,10 +261,6 @@
 
 secrets = load_secrets()
 http, qc = get_clients(secrets)
-<<<<<<< HEAD
-=======
-
->>>>>>> ccfc2448
 default_system_prompt = (
     "You are a helpful analyst. Use the provided context; if insufficient, say so. "
     "Cite sources with bracketed ids like [1]."
@@ -307,27 +276,17 @@
 else:
     tickers, forms = [], []
 
-<<<<<<< HEAD
-=======
-
->>>>>>> ccfc2448
+n
 chat = active_chat()
 
 col_title, col_chip = st.columns([0.8, 0.2])
 with col_title:
     st.title("✨ Gold & Black Analyst")
-<<<<<<< HEAD
-=======
-
->>>>>>> ccfc2448
+
 with col_chip:
     current_model = st.session_state.get("model", secrets["OPENAI_MODEL"])
     st.markdown(
         f'<div style="text-align:right"><span class="chat-chip">{current_model}</span></div>',
-<<<<<<< HEAD
-=======
-
->>>>>>> ccfc2448
         unsafe_allow_html=True,
     )
 
@@ -344,7 +303,6 @@
 
 
 with st.sidebar:
-<<<<<<< HEAD
     if st.button("➕ New Chat", key="new_chat_btn", use_container_width=True, type="primary", help="Start fresh"):
         chat = new_chat(default_system_prompt)
         st.session_state.setdefault("chats", []).insert(0, chat)
@@ -358,26 +316,10 @@
         idx = ids.index(active_id) if active_id in ids else 0
         selected = st.radio("Chats", ids, index=idx, format_func=lambda cid: titles.get(cid, "Untitled chat"), label_visibility="collapsed")
         if selected != st.session_state.get("active_chat_id"):
+
             st.session_state["active_chat_id"] = selected
             chat = active_chat()
     st.markdown("---")
-=======
-
-    if st.button("➕ New Chat", key="new_chat_btn", use_container_width=True, type="primary", help="Start fresh"):
-        chat = new_chat(default_system_prompt)
-        st.session_state["chats"].insert(0, chat)
-        st.session_state["active_chat_id"] = chat["id"]
-    st.markdown("---")
-    ids = [c["id"] for c in st.session_state["chats"]]
-    titles = {c["id"]: (c["title"] or "Untitled chat") for c in st.session_state["chats"]}
-    if ids:
-        idx = ids.index(st.session_state["active_chat_id"]) if st.session_state["active_chat_id"] in ids else 0
-        selected = st.radio("Chats", ids, index=idx, format_func=lambda cid: titles.get(cid, "Untitled chat"), label_visibility="collapsed")
-        if selected != st.session_state["active_chat_id"]:
-            st.session_state["active_chat_id"] = selected
-            chat = active_chat()
-    st.markdown("---")
->>>>>>> ccfc2448
     model_options = list(
         dict.fromkeys(
             [
@@ -394,10 +336,6 @@
         index=model_options.index(st.session_state.get("model", model_options[0])) if st.session_state.get("model") in model_options else 0,
     )
     st.session_state["model"] = current_model
-<<<<<<< HEAD
-=======
-
->>>>>>> ccfc2448
     rag_toggle = st.toggle("Enable RAG (Qdrant)", value=st.session_state.get("rag_enabled", False) and bool(qc))
     st.session_state["rag_enabled"] = rag_toggle and bool(qc)
     st.session_state["top_k"] = st.slider("top_k", 3, 10, int(st.session_state["top_k"]))
@@ -425,10 +363,7 @@
         )
     else:
         filters["form"] = st.text_input("Form", value=filters.get("form", ""))
-<<<<<<< HEAD
-=======
-
->>>>>>> ccfc2448
+
     st.session_state["filters"] = filters
     with st.expander("Advanced", expanded=False):
         if chat:
@@ -439,10 +374,6 @@
             "Export chat (.json)",
             data=json.dumps(chat, ensure_ascii=False, indent=2),
             file_name=f"chat-{chat['id']}.json",
-<<<<<<< HEAD
-=======
-
->>>>>>> ccfc2448
             mime="application/json",
             use_container_width=True,
         )
@@ -450,7 +381,6 @@
 if not chat:
     st.info("Create a chat to begin.")
     st.stop()
-<<<<<<< HEAD
 
 filters = st.session_state.get("filters", {})
 sel_ticker = (filters.get("ticker") or "").strip()
@@ -488,45 +418,6 @@
                 st.toast("RAG unavailable; continuing without context.", icon="⚠️")
                 docs, citations, context = [], [], None
 
-=======
-
-filters = st.session_state.get("filters", {})
-sel_ticker = (filters.get("ticker") or "").strip()
-sel_form = (filters.get("form") or "").strip()
-rag_enabled = st.session_state.get("rag_enabled", False)
-has_facets = bool(sel_ticker and sel_form)
-effective_rag = rag_enabled and has_facets
-if rag_enabled and not has_facets:
-    st.info("Select a ticker and a form to use retrieval.", icon="ℹ️")
-
-system_prompt = chat.get("system_prompt", default_system_prompt)
-temperature = float(st.session_state.get("temperature", 0.3))
-top_k = int(st.session_state.get("top_k", 5))
-threshold = float(st.session_state.get("threshold", 0.2))
-embed_model = secrets.get("OPENAI_EMBED_MODEL", "text-embedding-3-large")
-model_name = st.session_state.get("model", secrets.get("OPENAI_MODEL", "gpt-4o-mini"))
-
-user_text = st.chat_input("Send a message")
-if user_text and user_text.strip():
-    message = user_text.strip()
-    chat["messages"].append({"role": "user", "content": message})
-    if chat["title"] == "Untitled chat":
-        chat["title"] = message.splitlines()[0][:40] or "Untitled chat"
-
-    docs: List[Dict[str, object]] = []
-    citations: List[Dict[str, object]] = []
-    context: Optional[str] = None
-    if effective_rag:
-        with st.spinner("Retrieving…"):
-            try:
-                qvec = embed_query(http, embed_model, message)
-                docs = retrieve(qc, collection_name, qvec, top_k, threshold, sel_ticker, sel_form)
-                context, citations = build_context(docs)
-            except Exception:  # noqa: BLE001
-                st.toast("RAG unavailable; continuing without context.", icon="⚠️")
-                docs, citations, context = [], [], None
-
->>>>>>> ccfc2448
     with st.spinner("Generating…"):
         try:
             reply = call_llm(
@@ -548,8 +439,4 @@
 for msg in chat["messages"]:
     with st.chat_message(msg["role"]):
         st.markdown(msg["content"])
-<<<<<<< HEAD
-        render_sources(msg.get("meta", {}).get("sources", []))
-=======
-        render_sources(msg.get("meta", {}).get("sources", []))
->>>>>>> ccfc2448
+        render_sources(msg.get("meta", {}).get("sources", []))